--- conflicted
+++ resolved
@@ -6,23 +6,9 @@
 
 It accepts standards-compliant G-code and has been tested with the output of several CAM tools with no problems. Arcs, circles and helical motion are fully supported, as well as, other basic functional g-code commands. Functions and variables are not currently supported, but may be included in future releases in a form of a pre-processor.
 
-<<<<<<< HEAD
-Grbl includes full acceleration management with look ahead. That means the controller will look up to 16 to 20 motions into the future and plan its velocities ahead to deliver smooth acceleration and jerk-free cornering.
-
-*Changelog for v0.7 from v0.6:*
-  - Significantly improved and optimized planner re-factoring.
-  - New robust cornering algorithm, enabling smoother and faster motions.
-  - Arc acceleration planning enabled by efficient vector transformation implementation.
-  - Stepper subsystem re-factoring to help remove some motion issues from pre-v0.7 builds.
-  - Increased dwell times.
-  - G92 coordinate system offset support.
-  - (Beta) Limit switch and homing cycle support.
-  - Many other bug fixes and efficiency improvements.
-=======
 Grbl includes full acceleration management with look ahead. That means the controller will look up to 18 motions into the future and plan its velocities ahead to deliver smooth acceleration and jerk-free cornering.
 
 *Changelog for v0.8 from v0.7:*
-  - *BETA status: _Nearing official release!_*
   - Major structural overhaul to allow for multi-tasking events and new feature sets.
   - Run-time command control: Feed hold (pause), Cycle start (resume), Reset (abort), Status reporting (current position and state).
   - Controlled feed hold with deceleration to ensure no skipped steps and loss of location.
@@ -45,7 +31,6 @@
   - Misc bug fixes and removed deprecated acceleration enabled code.  
   - Advanced compile-time options: XON/XOFF flow control (limited support), direction and step pulse time delay, up to 5 startup lines, and homing sequence configurability.
   
->>>>>>> 9e0ce55d
 
 *Important note for Atmega 168 users:* Going forward, support for Atmega 168 will be dropped due to its limited memory and speed. However, legacy Grbl v0.51 "in the branch called 'v0_51' is still available for use.
 
